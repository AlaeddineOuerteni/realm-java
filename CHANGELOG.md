--- conflicted
+++ resolved
@@ -14,13 +14,9 @@
 
 ### Internal
 
-<<<<<<< HEAD
+* Using the Object Store's Session and SyncManager.
 * Upgraded to Realm Sync 1.3.2.
 * Upgraded to Realm Core 2.4.0.
-
-=======
-* Using the Object Store's Session and SyncManager.
->>>>>>> 47adef18
 
 ## 3.0.0 (2017-02-28)
 
