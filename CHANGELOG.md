--- conflicted
+++ resolved
@@ -1,8 +1,19 @@
-<<<<<<< HEAD
+## 4.2.0 (YYYY-MM-DD)
+
+### Breaking Changes
+
+### Enhancements
+
+* Added support for using non-encrypted Realms in multiple processes. Some caveats apply. Read [doc](https://realm.io/docs/java/latest/#multiprocess) for more info (#1091).
+
+### Bug Fixes
+
+### Interal
+
+### Credits
+
+
 ## 4.1.2 (YYYY-MM-DD)
-=======
-## 4.2.0 (YYYY-MM-DD)
->>>>>>> c1302392
 
 ### Bug Fixes
 
@@ -11,17 +22,6 @@
 ### Internal
 
 * Updated JavaAssist to 3.22.0-GA
-
-
-## 4.1.1 (2017-10-27)
-
-* Added support for using non-encrypted Realms in multiple processes. Some caveats apply. Read [doc](https://realm.io/docs/java/latest/#multiprocess) for more info (#1091).
-
-### Bug Fixes
-
-### Interal
-
-### Credits
 
 
 ## 4.1.1 (2017-10-27)
