--- conflicted
+++ resolved
@@ -65,11 +65,9 @@
 
 * [ObjectServer] Exposing a `RealmConfiguration` that allows a user to open the backup Realm after the client reset (#4759/#5223).
 * [ObjectServer] Realm no longer throws a native “unsupported instruction” exception in some cases when opening a synced Realm asynchronously (https://github.com/realm/realm-object-store/issues/502).
+* [ObjectServer] Fixed "Cannot open the read only Realm" issue when get`PermissionManager` (#5414).
 * Throw `IllegalArgumentException` instead of `IllegalStateException` when calling string/binary data setters if the data length exceeds the limit.
 * Added support for ISO8601 2-digit time zone designators (#5309).
-<<<<<<< HEAD
-* [ObjectServer] Fixed "Cannot open the read only Realm" issue when get`PermissionManager` (#5414).
-=======
 * "Bad File Header" caused by the device running out of space while compacting the Realm (#5011).
 * `RealmQuery.equalTo()` failed to find null values on an indexed field if using Case.INSENSITIVE (#5299).
 
@@ -78,7 +76,6 @@
 * Upgraded to Realm Sync 2.0.0-rc27.
 * Upgraded to Realm Core 4.0.1.
 * Use Object Store to create the primary key table.
->>>>>>> d3618c13
 
 ### Credits
 
