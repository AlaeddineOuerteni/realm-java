// @@Example: ex_java_typed_query_intro @@
package com.tightdb.refdoc;

import com.tightdb.*;

public class TypedQueryIntro {

    @DefineTable
    class Employee {
        String firstName;
        String lastName;
        int salary;
    }

    public static void main(String[] args) {

        EmployeeTable employees = new EmployeeTable();

        // Add data to the table
        employees.add("John", "Lee", 10000);
        employees.add("Jane", "Lee", 15000);
        employees.add("John", "Anderson", 20000);
        employees.add("Erik", "Lee", 30000);
        employees.add("Henry", "Anderson", 10000);

        // View definition, will hold the result of our queries
        EmployeeView view;

        // Find all employees with a first name of John.
        view = employees.firstName.equalTo("John").findAll();

        // Find the average salary of all employees with the last name Anderson.
        double avgSalary = employees.lastName.equalTo("Anderson").salary.average();
        System.out.println(avgSalary);

        // Find the total salary of people named Jane and Erik.
<<<<<<< HEAD
        double salary = employees.where().
                        group().lastName.equal("Jane").or().lastName.equal("Erik")
                        .endGroup().salary.sum();

        // Find all employees with a last name of Lee and a salary less than 25000.
        view = employees.lastName.equal("Lee").salary.lessThan(25000).findAll();
=======
        double salary = employees.where().group().lastName.equalTo("Jane").or().lastName.equalTo("Erik").endGroup().salary.sum();

        // Find all employees with a last name of Lee and a salary less than 25000.
        view = employees.lastName.equalTo("Lee").salary.lessThan(25000).findAll();

>>>>>>> 8eb3b2c6
    }
}
//@@EndExample@@<|MERGE_RESOLUTION|>--- conflicted
+++ resolved
@@ -34,20 +34,12 @@
         System.out.println(avgSalary);
 
         // Find the total salary of people named Jane and Erik.
-<<<<<<< HEAD
         double salary = employees.where().
-                        group().lastName.equal("Jane").or().lastName.equal("Erik")
+                        group().lastName.equalTo("Jane").or().lastName.equalTo("Erik")
                         .endGroup().salary.sum();
 
         // Find all employees with a last name of Lee and a salary less than 25000.
-        view = employees.lastName.equal("Lee").salary.lessThan(25000).findAll();
-=======
-        double salary = employees.where().group().lastName.equalTo("Jane").or().lastName.equalTo("Erik").endGroup().salary.sum();
-
-        // Find all employees with a last name of Lee and a salary less than 25000.
         view = employees.lastName.equalTo("Lee").salary.lessThan(25000).findAll();
-
->>>>>>> 8eb3b2c6
     }
 }
 //@@EndExample@@