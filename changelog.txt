--- conflicted
+++ resolved
@@ -1,11 +1,7 @@
-<<<<<<< HEAD
 0.75.1 (??)
   * Bug fixed: when querying a date column with equalTo(), it would act as lessThan()
 
-0.75.0 (??)
-=======
 0.75.0 (28 Nov 2014)
->>>>>>> ce0646ce
   * Realm now implements Closeable, allowing better cleanup of native resources
   * Adding writeCopyTo() and compactRealmFile() to write and compact a Realm to a new file.
   * RealmObject.toString(), equals() and hashCode() now support models with cyclic references.
