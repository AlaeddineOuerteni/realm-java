--- conflicted
+++ resolved
@@ -1,9 +1,6 @@
 0.84
-<<<<<<< HEAD
  * Added support for async queries and transactions.
-=======
  * Added Realm.isClosed() method.
->>>>>>> 7658a04c
 
 0.83
  * BREAKING CHANGE: Database file format update. The Realm file created by this version cannot be used by previous versions of Realm.
