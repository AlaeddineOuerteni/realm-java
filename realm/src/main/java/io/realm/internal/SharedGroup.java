--- conflicted
+++ resolved
@@ -81,15 +81,11 @@
         checkNativePtrNotZero();
     }
 
-<<<<<<< HEAD
+    private native long createNativeWithImplicitTransactions(long nativeReplicationPtr, int durability, byte[] key);
+    
     public long getNativePointer () {
         return nativePtr;
     }
-
-    private native long createNativeWithImplicitTransactions(long nativeReplicationPtr, byte[] key);
-=======
-    private native long createNativeWithImplicitTransactions(long nativeReplicationPtr, int durability, byte[] key);
->>>>>>> 0b97009c
 
     private native long nativeCreateReplication(String databaseFile, byte[] key);
 
@@ -171,24 +167,6 @@
         nativeEndRead(nativePtr);
         activeTransaction = false;
     }
-
-    public void beginReadAtVersionID (long [] versionID) {
-        nativeBeginReadAtVersionID(nativePtr, versionID);
-    }
-
-    private native void nativeBeginReadAtVersionID (long nativePtr, long [] versionID);
-
-    /**
-     * Return the current SharedGroup VersionID, this is called for example
-     * to position a Realm to a specific version.
-     * @return array of size 2, position 0 is the 'uint_fast64_t version' position 1 is the 'uint_fast32_t index'
-     * both needed by Core to build a valid instance of VersionID
-     */
-    public long[] getVersionID () {
-        return nativeGetVersionID (nativePtr);
-    }
-
-    private native long[] nativeGetVersionID (long nativePtr);
 
     public void close() {
         synchronized (context) {
