--- conflicted
+++ resolved
@@ -62,19 +62,11 @@
         checkNativePtrNotZero();
     }
 
-<<<<<<< HEAD
-    public SharedGroup(String databaseFile, boolean enableImplicitTransactions,
-                       Durability durability, byte[] key) {
-        if (enableImplicitTransactions) {
-            nativeReplicationPtr = nativeCreateReplication(databaseFile, key);
-            nativePtr = createNativeWithImplicitTransactions(nativeReplicationPtr,
-                    durability.value, key);
-=======
     public SharedGroup(String canonicalPath, boolean enableImplicitTransactions, Durability durability, byte[] key) {
         if (enableImplicitTransactions) {
             nativeReplicationPtr = nativeCreateReplication(canonicalPath, key);
-            nativePtr = createNativeWithImplicitTransactions(nativeReplicationPtr, durability.value, key);
->>>>>>> 0ac84bf3
+            nativePtr = createNativeWithImplicitTransactions(nativeReplicationPtr,
+                    durability.value, key);
             implicitTransactionsEnabled = true;
         } else {
             nativePtr = nativeCreate(canonicalPath, Durability.FULL.value, CREATE_FILE_YES, DISABLE_REPLICATION, key);
