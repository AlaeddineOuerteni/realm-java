--- conflicted
+++ resolved
@@ -62,10 +62,7 @@
 
     private int version;
     private Handler handler;
-<<<<<<< HEAD
-=======
     private static boolean autoRefresh = true;
->>>>>>> 46df8862
 
     // The constructor in private to enforce the use of the static one
     private Realm(String absolutePath) {
@@ -83,12 +80,9 @@
             @Override
             public void handleMessage(Message message) {
                 if (message.what == LooperThread.REALM_CHANGED) {
-<<<<<<< HEAD
-=======
                     if (autoRefresh) {
                         transaction.advanceRead();
                     }
->>>>>>> 46df8862
                     sendNotifications();
                 }
             }
@@ -96,10 +90,7 @@
         if (Looper.myLooper() == null) {
             Looper.loop();
         }
-<<<<<<< HEAD
-=======
         LooperThread.handlers.put(handler, id);
->>>>>>> 46df8862
     }
 
     @Override
