/*
 * Copyright 2014 Realm Inc.
 *
 * Licensed under the Apache License, Version 2.0 (the "License");
 * you may not use this file except in compliance with the License.
 * You may obtain a copy of the License at
 *
 * http://www.apache.org/licenses/LICENSE-2.0
 *
 * Unless required by applicable law or agreed to in writing, software
 * distributed under the License is distributed on an "AS IS" BASIS,
 * WITHOUT WARRANTIES OR CONDITIONS OF ANY KIND, either express or implied.
 * See the License for the specific language governing permissions and
 * limitations under the License.
 */

package io.realm;

import android.test.AndroidTestCase;

import java.util.Date;

import io.realm.entities.AllTypes;

public class RealmResultsTest extends AndroidTestCase {


    protected final static int TEST_DATA_SIZE = 516;

    protected Realm testRealm;

    private final static String FIELD_STRING = "columnString";
    private final static String FIELD_LONG = "columnLong";
    private final static String FIELD_FLOAT = "columnFloat";
    private final static String FIELD_DOUBLE = "columnDouble";
    private final static String FIELD_BOOLEAN = "columnBoolean";
    private final static String FIELD_DATE = "columnDate";
    private final static String FIELD_BYTE = "columnBinary";
    private final static String FIELD_DOG = "columnRealmObject";

    @Override
    protected void setUp() throws InterruptedException {
        Realm.deleteRealmFile(getContext());
        testRealm = Realm.getInstance(getContext());

        testRealm.beginTransaction();

        testRealm.allObjects(AllTypes.class).clear();

        for (int i = 0; i < TEST_DATA_SIZE; ++i) {
            AllTypes allTypes = testRealm.createObject(AllTypes.class);
            allTypes.setColumnBoolean((i % 3) == 0);
            allTypes.setColumnBinary(new byte[]{1, 2, 3});
            allTypes.setColumnDate(new Date((long) i));
            allTypes.setColumnDouble(3.1415 + i);
            allTypes.setColumnFloat(1.234567f + i);
            allTypes.setColumnString("test data " + i);
            allTypes.setColumnLong(i);
        }
        testRealm.commitTransaction();

    }


    // test io.realm.ResultList Api

    // void clear(Class<?> classSpec)
    public void testClearEmptiesTable() {
        testRealm.beginTransaction();

        RealmResults<AllTypes> resultList = testRealm.where(AllTypes.class).findAll();
        assertEquals("ResultList.where test setup did not produce required test data", TEST_DATA_SIZE, resultList.size());

        resultList.clear();
        assertEquals("ResultList.clear did not remove records", 0, resultList.size());

        testRealm.commitTransaction();
    }

    public void testRemoveLastShouldFail() {
        RealmResults<AllTypes> resultsList = testRealm.where(AllTypes.class).equalTo(FIELD_STRING, "Not there").findAll();
        try {
            testRealm.beginTransaction();
            resultsList.removeLast();
            fail("Should give exception");
        } catch (IllegalArgumentException e) {

        } finally {
            testRealm.commitTransaction();
        }
    }

    public void testResultListGet() {
        RealmResults<AllTypes> resultList = testRealm.where(AllTypes.class).findAll();

        AllTypes allTypes = resultList.get(0);
        assertNotNull("ResultList.get has returned null", allTypes);
        assertTrue("ResultList.get returned invalid data", allTypes.getColumnString().startsWith("test data"));
    }


    // void clear(Class<?> classSpec)
    public void testIsResultListSizeOk() {
        RealmResults<AllTypes> resultList = testRealm.where(AllTypes.class).findAll();
        assertNotNull("ResultList.where has returned null", resultList);
        assertEquals("ResultList.where unexpected number of objects returned", TEST_DATA_SIZE, resultList.size());
    }


    public void testResultListFirstIsFirst() {
        RealmResults<AllTypes> resultList = testRealm.where(AllTypes.class).findAll();

        AllTypes allTypes = resultList.first();
        assertNotNull("ResultList.first has returned null", allTypes);
        assertTrue("ResultList.first returned invalid data", allTypes.getColumnString().startsWith("test data 0"));
    }

    public void testResultListLastIsLast() {
        RealmResults<AllTypes> resultList = testRealm.where(AllTypes.class).findAll();

        AllTypes allTypes = resultList.last();
        assertNotNull("ResultList.last has returned null", allTypes);
        assertEquals("ResultList.last returned invalid data", (TEST_DATA_SIZE - 1), allTypes.getColumnLong());
    }

    public void testMinValueIsMinValue() {
        RealmResults<AllTypes> resultList = testRealm.where(AllTypes.class).findAll();

        Number minimum = resultList.min(FIELD_LONG);
        assertEquals("ResultList.min returned wrong value", 0, minimum.intValue());
    }

    public void testMaxValueIsMaxValue() {
        RealmResults<AllTypes> resultList = testRealm.where(AllTypes.class).findAll();

        Number maximum = resultList.max(FIELD_LONG);
        assertEquals("ResultList.max returned wrong value", TEST_DATA_SIZE - 1, maximum.intValue());
    }

    public void testSumGivesCorrectValue() {
        RealmResults<AllTypes> resultList = testRealm.where(AllTypes.class).findAll();

        Number sum = resultList.sum(FIELD_LONG);

        int checkSum = 0;
        for (int i = 0; i < TEST_DATA_SIZE; ++i) {
            checkSum += i;
        }
        assertEquals("ResultList.sum returned wrong sum", checkSum, sum.intValue());
    }

    public void testAvgGivesCorrectValue() {
        RealmResults<AllTypes> resultList = testRealm.where(AllTypes.class).findAll();

        Double avg = Math.round(resultList.average(FIELD_DOUBLE) * 10000.0) / 10000.0;

        assertEquals("ResultList.sum returned wrong sum", 260.6415, avg);
    }


    // void clear(Class<?> classSpec)
    public void testRemoveIsResultListSizeOk() {
        testRealm.beginTransaction();

        RealmResults<AllTypes> resultList = testRealm.where(AllTypes.class).findAll();
        resultList.remove(0);

        testRealm.commitTransaction();

        boolean checkListSize = resultList.size() == TEST_DATA_SIZE - 1;
        assertTrue("ResultList.remove did not remove record", checkListSize);

        AllTypes allTypes = resultList.get(0);
        assertTrue("ResultList.remove unexpected first record", allTypes.getColumnLong() == 1);
    }

    public void testIsResultRemoveLastListSizeOk() {
        RealmResults<AllTypes> resultList = testRealm.where(AllTypes.class).findAll();

        testRealm.beginTransaction();

        resultList.removeLast();

        testRealm.commitTransaction();

        assertEquals("ResultList.removeLast did not remove record", TEST_DATA_SIZE - 1, resultList.size());

        AllTypes allTypes = resultList.get(resultList.size() - 1);
        assertEquals("ResultList.removeLast unexpected last record", TEST_DATA_SIZE - 2, allTypes.getColumnLong());

        RealmResults<AllTypes> resultListCheck = testRealm.where(AllTypes.class).findAll();
        assertEquals("ResultList.removeLast not committed", TEST_DATA_SIZE - 1, resultListCheck.size());

    }

    public void testSortByLong() {
        RealmResults<AllTypes> resultList = testRealm.where(AllTypes.class).findAll();
        RealmResults<AllTypes> sortedList = resultList.sort(FIELD_LONG, RealmResults.SORT_ORDER_DECENDING);
        assertEquals("Should have same size", resultList.size(), sortedList.size());
        assertEquals(TEST_DATA_SIZE, sortedList.size());
        assertEquals("First excepted to be last", resultList.first().getColumnLong(), sortedList.last().getColumnLong());

        RealmResults<AllTypes> reverseList = sortedList.sort(FIELD_LONG, RealmResults.SORT_ORDER_ASCENDING);
        assertEquals(TEST_DATA_SIZE, reverseList.size());
        assertEquals("First excepted to be first", resultList.first().getColumnLong(), reverseList.first().getColumnLong());
        assertEquals("Last excepted to be last", resultList.last().getColumnLong(), reverseList.last().getColumnLong());

        RealmResults<AllTypes> reserveSortedList = reverseList.sort(FIELD_LONG, RealmResults.SORT_ORDER_DECENDING);
        assertEquals(TEST_DATA_SIZE, reserveSortedList.size());
    }

    public void testSortByDate() {
        RealmResults<AllTypes> resultList = testRealm.where(AllTypes.class).findAll();
        RealmResults<AllTypes> sortedList = resultList.sort(FIELD_DATE, RealmResults.SORT_ORDER_DECENDING);
        assertEquals("Should have same size", resultList.size(), sortedList.size());
        assertEquals(TEST_DATA_SIZE, sortedList.size());
        assertEquals("First excepted to be last", resultList.first().getColumnDate(), sortedList.last().getColumnDate());

        RealmResults<AllTypes> reverseList = sortedList.sort(FIELD_DATE, RealmResults.SORT_ORDER_ASCENDING);
        assertEquals(TEST_DATA_SIZE, reverseList.size());
        assertEquals("First excepted to be first", resultList.first().getColumnDate(), reverseList.first().getColumnDate());
        assertEquals("Last excepted to be last", resultList.last().getColumnDate(), reverseList.last().getColumnDate());

        RealmResults<AllTypes> reserveSortedList = reverseList.sort(FIELD_DATE, RealmResults.SORT_ORDER_DECENDING);
        assertEquals(TEST_DATA_SIZE, reserveSortedList.size());
    }

    public void testSortByBoolean() {
        RealmResults<AllTypes> resultList = testRealm.where(AllTypes.class).findAll();
        RealmResults<AllTypes> sortedList = resultList.sort(FIELD_BOOLEAN, RealmResults.SORT_ORDER_DECENDING);
        assertEquals("Should have same size", resultList.size(), sortedList.size());
        assertEquals(TEST_DATA_SIZE, sortedList.size());
        assertEquals("Last expected to be false", false, sortedList.last().isColumnBoolean());
        assertEquals("First expected to be true", true, sortedList.first().isColumnBoolean());
        assertEquals("Expected to be true", true, sortedList.get(147).isColumnBoolean());
        assertEquals("Expected to be false", false, sortedList.get(368).isColumnBoolean());

        RealmResults<AllTypes> reverseList = sortedList.sort(FIELD_BOOLEAN, RealmResults.SORT_ORDER_ASCENDING);
        assertEquals(TEST_DATA_SIZE, reverseList.size());
        assertEquals("Last expected to be true", true, reverseList.last().isColumnBoolean());
        assertEquals("First expected to be false", false, reverseList.first().isColumnBoolean());
        assertEquals("Expected to be false", false, reverseList.get(147).isColumnBoolean());
        assertEquals("Expected to be true", true, reverseList.get(368).isColumnBoolean());

        RealmResults<AllTypes> reserveSortedList = reverseList.sort(FIELD_BOOLEAN, RealmResults.SORT_ORDER_DECENDING);
        assertEquals(TEST_DATA_SIZE, reserveSortedList.size());
        assertEquals(reserveSortedList.first(), sortedList.first());
    }

    public void testSortByString() {
        RealmResults<AllTypes> resultList = testRealm.where(AllTypes.class).findAll();
        RealmResults<AllTypes> sortedList = resultList.sort(FIELD_STRING, RealmResults.SORT_ORDER_DECENDING);

        assertEquals("Should have same size", resultList.size(), sortedList.size());
        assertEquals(TEST_DATA_SIZE, sortedList.size());
        assertEquals("First excepted to be last", resultList.first().getColumnString(), sortedList.last().getColumnString());

        RealmResults<AllTypes> reverseList = sortedList.sort(FIELD_STRING, RealmResults.SORT_ORDER_ASCENDING);
        assertEquals(TEST_DATA_SIZE, reverseList.size());
        assertEquals("First excepted to be first", resultList.first().getColumnString(), reverseList.first().getColumnString());
        assertEquals("Last excepted to be last", resultList.get(99).getColumnString(), reverseList.last().getColumnString());

        RealmResults<AllTypes> reserveSortedList = reverseList.sort(FIELD_STRING, RealmResults.SORT_ORDER_DECENDING);
        assertEquals(TEST_DATA_SIZE, reserveSortedList.size());
    }

    public void testSortByDouble() {
        RealmResults<AllTypes> resultList = testRealm.where(AllTypes.class).findAll();
        RealmResults<AllTypes> sortedList = resultList.sort(FIELD_DOUBLE, RealmResults.SORT_ORDER_DECENDING);
        assertEquals("Should have same size", resultList.size(), sortedList.size());
        assertEquals(TEST_DATA_SIZE, sortedList.size());
        assertEquals("First excepted to be last", resultList.first().getColumnDouble(), sortedList.last().getColumnDouble());

        RealmResults<AllTypes> reverseList = sortedList.sort(FIELD_DOUBLE, RealmResults.SORT_ORDER_ASCENDING);
        assertEquals(TEST_DATA_SIZE, reverseList.size());
        assertEquals("First excepted to be first", resultList.first().getColumnDouble(), reverseList.first().getColumnDouble());
        assertEquals("Last excepted to be last", resultList.last().getColumnDouble(), reverseList.last().getColumnDouble());

        RealmResults<AllTypes> reserveSortedList = reverseList.sort(FIELD_DOUBLE, RealmResults.SORT_ORDER_DECENDING);
        assertEquals(TEST_DATA_SIZE, reserveSortedList.size());
    }

    public void testSortByFloat() {
        RealmResults<AllTypes> resultList = testRealm.where(AllTypes.class).findAll();
        RealmResults<AllTypes> sortedList = resultList.sort(FIELD_FLOAT, RealmResults.SORT_ORDER_DECENDING);
        assertEquals("Should have same size", resultList.size(), sortedList.size());
        assertEquals(TEST_DATA_SIZE, sortedList.size());
        assertEquals("First excepted to be last", resultList.first().getColumnFloat(), sortedList.last().getColumnFloat());

        RealmResults<AllTypes> reverseList = sortedList.sort(FIELD_FLOAT, RealmResults.SORT_ORDER_ASCENDING);
        assertEquals(TEST_DATA_SIZE, reverseList.size());
        assertEquals("First excepted to be first", resultList.first().getColumnFloat(), reverseList.first().getColumnFloat());
        assertEquals("Last excepted to be last", resultList.last().getColumnFloat(), reverseList.last().getColumnFloat());

        RealmResults<AllTypes> reserveSortedList = reverseList.sort(FIELD_FLOAT, RealmResults.SORT_ORDER_DECENDING);
        assertEquals(TEST_DATA_SIZE, reserveSortedList.size());
    }

<<<<<<< HEAD
    public void testSortOnNonExistingColumn() {
        try {
            RealmResults<AllTypes> resultList = testRealm.where(AllTypes.class).findAll();
            RealmResults<AllTypes> sortedList = resultList.sort("Non-existing");
            fail("Column should not exist");
        } catch (ArrayIndexOutOfBoundsException e) {
        }
    }

=======
>>>>>>> 19889c16
    public void testCount() {
        assertEquals(TEST_DATA_SIZE, testRealm.where(AllTypes.class).count());
    }

    public void testFindFirst() {
        AllTypes result = testRealm.where(AllTypes.class).findFirst();
        assertEquals(0, result.getColumnLong());
        assertEquals("test data 0", result.getColumnString());

        AllTypes none = testRealm.where(AllTypes.class).equalTo(FIELD_STRING, "smurf").findFirst();
        assertNull(none);
    }
}<|MERGE_RESOLUTION|>--- conflicted
+++ resolved
@@ -296,7 +296,6 @@
         assertEquals(TEST_DATA_SIZE, reserveSortedList.size());
     }
 
-<<<<<<< HEAD
     public void testSortOnNonExistingColumn() {
         try {
             RealmResults<AllTypes> resultList = testRealm.where(AllTypes.class).findAll();
@@ -306,8 +305,8 @@
         }
     }
 
-=======
->>>>>>> 19889c16
+
+
     public void testCount() {
         assertEquals(TEST_DATA_SIZE, testRealm.where(AllTypes.class).count());
     }
