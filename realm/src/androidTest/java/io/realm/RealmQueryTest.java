package io.realm;

import android.test.AndroidTestCase;

import java.util.Date;

import io.realm.entities.AllTypes;
import io.realm.entities.Dog;
import io.realm.entities.NonLatinFieldNames;
import io.realm.entities.Owner;

public class RealmQueryTest extends AndroidTestCase{

    protected final static int TEST_DATA_SIZE = 10;

    protected Realm testRealm;

    private final static String FIELD_STRING = "columnString";
    private final static String FIELD_LONG = "columnLong";
    private final static String FIELD_FLOAT = "columnFloat";
    private final static String FIELD_LONG_KOREAN_CHAR = "델타";
    private final static String FIELD_LONG_GREEK_CHAR = "Δέλτα";
    private final static String FIELD_FLOAT_KOREAN_CHAR = "베타";
    private final static String FIELD_FLOAT_GREEK_CHAR = "βήτα";

    @Override
    protected void setUp() throws Exception {
        Realm.deleteRealmFile(getContext());
        testRealm = Realm.getInstance(getContext());
    }

    @Override
    protected void tearDown() throws Exception {
        if (testRealm != null)
            testRealm.close();
    }

    private void populateTestRealm(int objects) {
        testRealm.beginTransaction();
        testRealm.allObjects(AllTypes.class).clear();
        testRealm.allObjects(NonLatinFieldNames.class).clear();
        for (int i = 0; i < objects; ++i) {
            AllTypes allTypes = testRealm.createObject(AllTypes.class);
            allTypes.setColumnBoolean((i % 3) == 0);
            allTypes.setColumnBinary(new byte[]{1, 2, 3});
            allTypes.setColumnDate(new Date());
            allTypes.setColumnDouble(3.1415);
            allTypes.setColumnFloat(1.234567f + i);
            allTypes.setColumnString("test data " + i);
            allTypes.setColumnLong(i);
            NonLatinFieldNames nonLatinFieldNames = testRealm.createObject(NonLatinFieldNames.class);
            nonLatinFieldNames.set델타(i);
            nonLatinFieldNames.setΔέλτα(i);
            nonLatinFieldNames.set베타(1.234567f + i);
            nonLatinFieldNames.setΒήτα(1.234567f + i);
        }
        testRealm.commitTransaction();
    }

    private void populateTestRealm() {
        populateTestRealm(TEST_DATA_SIZE);
    }

    public void testRealmQueryBetween() {
        final int TEST_OBJECTS_COUNT = 200;
        populateTestRealm(TEST_OBJECTS_COUNT);

        RealmResults<AllTypes> resultList = testRealm.where(AllTypes.class)
                .between(FIELD_LONG, 0, 9).findAll();
        assertEquals(10, resultList.size());

        resultList = testRealm.where(AllTypes.class).beginsWith(FIELD_STRING, "test data ").findAll();
        assertEquals(TEST_OBJECTS_COUNT, resultList.size());

        resultList = testRealm.where(AllTypes.class).beginsWith(FIELD_STRING, "test data 1")
                .between(FIELD_LONG, 2, 20).findAll();
        assertEquals(10, resultList.size());

        resultList = testRealm.where(AllTypes.class).between(FIELD_LONG, 2, 20)
                .beginsWith(FIELD_STRING, "test data 1").findAll();
        assertEquals(10, resultList.size());
    }

    public void testRealmQueryGreaterThan() {
        final int TEST_OBJECTS_COUNT = 200;
        populateTestRealm(TEST_OBJECTS_COUNT);

        RealmResults<AllTypes> resultList = testRealm.where(AllTypes.class)
                .greaterThan(FIELD_FLOAT, 10.234567f).findAll();
        assertEquals(TEST_OBJECTS_COUNT - 10, resultList.size());

        resultList = testRealm.where(AllTypes.class).beginsWith(FIELD_STRING, "test data 1")
                .greaterThan(FIELD_FLOAT, 50.234567f).findAll();
        assertEquals(TEST_OBJECTS_COUNT - 100, resultList.size());

        RealmQuery<AllTypes> query = testRealm.where(AllTypes.class).greaterThan(FIELD_FLOAT, 11.234567f);
        resultList = query.between(FIELD_LONG, 1, 20).findAll();
        assertEquals(10, resultList.size());
    }


    public void testRealmQueryGreaterThanOrEqualTo() {
        final int TEST_OBJECTS_COUNT = 200;
        populateTestRealm(TEST_OBJECTS_COUNT);

        RealmResults<AllTypes> resultList = testRealm.where(AllTypes.class)
                .greaterThanOrEqualTo(FIELD_FLOAT, 10.234567f).findAll();
        assertEquals(TEST_OBJECTS_COUNT - 9, resultList.size());

        resultList = testRealm.where(AllTypes.class).beginsWith(FIELD_STRING, "test data 1")
                .greaterThanOrEqualTo(FIELD_FLOAT, 50.234567f).findAll();
        assertEquals(TEST_OBJECTS_COUNT - 100, resultList.size());

        RealmQuery<AllTypes> query = testRealm.where(AllTypes.class)
                .greaterThanOrEqualTo(FIELD_FLOAT, 11.234567f);
        query = query.between(FIELD_LONG, 1, 20);

        resultList = query.beginsWith(FIELD_STRING, "test data 15").findAll();
        assertEquals(1, resultList.size());
    }

    public void testRealmQueryOr() {
        populateTestRealm(200);

        RealmQuery<AllTypes> query = testRealm.where(AllTypes.class).equalTo(FIELD_FLOAT, 31.234567f);
        RealmResults<AllTypes> resultList = query.or().between(FIELD_LONG, 1, 20).findAll();
        assertEquals(21, resultList.size());

        resultList = query.or().equalTo(FIELD_STRING, "test data 15").findAll();
        assertEquals(21, resultList.size());

        resultList = query.or().equalTo(FIELD_STRING, "test data 117").findAll();
        assertEquals(22, resultList.size());
    }

    public void testRealmQueryImplicitAnd() {
        populateTestRealm(200);

        RealmQuery<AllTypes> query = testRealm.where(AllTypes.class).equalTo(FIELD_FLOAT, 31.234567f);
        RealmResults<AllTypes> resultList = query.between(FIELD_LONG, 1, 10).findAll();
        assertEquals(0, resultList.size());

        query = testRealm.where(AllTypes.class).equalTo(FIELD_FLOAT, 81.234567f);
        resultList = query.between(FIELD_LONG, 1, 100).findAll();
        assertEquals(1, resultList.size());
    }

    public void testRealmQueryLessThan() {
        populateTestRealm(200);

        RealmResults<AllTypes> resultList = testRealm.where(AllTypes.class).
                lessThan(FIELD_FLOAT, 31.234567f).findAll();
        assertEquals(30, resultList.size());
        RealmQuery<AllTypes> query = testRealm.where(AllTypes.class).lessThan(FIELD_FLOAT, 31.234567f);
        resultList = query.between(FIELD_LONG, 1, 10).findAll();
        assertEquals(10, resultList.size());
    }

    public void testRealmQueryLessThanOrEqual() {
        populateTestRealm(200);

        RealmResults<AllTypes> resultList = testRealm.where(AllTypes.class)
                .lessThanOrEqualTo(FIELD_FLOAT, 31.234567f).findAll();
        assertEquals(31, resultList.size());
        resultList = testRealm.where(AllTypes.class).lessThanOrEqualTo(FIELD_FLOAT, 31.234567f)
                .between(FIELD_LONG, 11, 20).findAll();
        assertEquals(10, resultList.size());
    }

    public void testRealmQueryEqualTo() {
        populateTestRealm(200);

        RealmResults<AllTypes> resultList = testRealm.where(AllTypes.class)
                .equalTo(FIELD_FLOAT, 31.234567f).findAll();
        assertEquals(1, resultList.size());
        resultList = testRealm.where(AllTypes.class).greaterThan(FIELD_FLOAT, 11.0f)
                .equalTo(FIELD_LONG, 10).findAll();
        assertEquals(1, resultList.size());
        resultList = testRealm.where(AllTypes.class).greaterThan(FIELD_FLOAT, 11.0f)
                .equalTo(FIELD_LONG, 1).findAll();
        assertEquals(0, resultList.size());
    }

    public void testRealmQueryEqualToNonLatinCharacters() {
        populateTestRealm(200);

        RealmResults<NonLatinFieldNames> resultList = testRealm.where(NonLatinFieldNames.class)
                .equalTo(FIELD_LONG_KOREAN_CHAR, 13).findAll();
        assertEquals(1, resultList.size());
        resultList = testRealm.where(NonLatinFieldNames.class)
                .greaterThan(FIELD_FLOAT_KOREAN_CHAR, 11.0f)
                .equalTo(FIELD_LONG_KOREAN_CHAR, 10).findAll();
        assertEquals(1, resultList.size());
        resultList = testRealm.where(NonLatinFieldNames.class)
                .greaterThan(FIELD_FLOAT_KOREAN_CHAR, 11.0f)
                .equalTo(FIELD_LONG_KOREAN_CHAR, 1).findAll();
        assertEquals(0, resultList.size());

        resultList = testRealm.where(NonLatinFieldNames.class)
                .equalTo(FIELD_LONG_GREEK_CHAR, 13).findAll();
        assertEquals(1, resultList.size());
        resultList = testRealm.where(NonLatinFieldNames.class)
                .greaterThan(FIELD_FLOAT_GREEK_CHAR, 11.0f)
                .equalTo(FIELD_LONG_GREEK_CHAR, 10).findAll();
        assertEquals(1, resultList.size());
        resultList = testRealm.where(NonLatinFieldNames.class)
                .greaterThan(FIELD_FLOAT_GREEK_CHAR, 11.0f)
                .equalTo(FIELD_LONG_GREEK_CHAR, 1).findAll();
        assertEquals(0, resultList.size());
    }

    public void testRealmQueryNotEqualTo() {
        final int TEST_OBJECTS_COUNT = 200;
        populateTestRealm(TEST_OBJECTS_COUNT);

        RealmResults<AllTypes> resultList = testRealm.where(AllTypes.class)
                .notEqualTo(FIELD_LONG, 31).findAll();
        assertEquals(TEST_OBJECTS_COUNT - 1, resultList.size());

        resultList = testRealm.where(AllTypes.class).notEqualTo(FIELD_FLOAT, 11.234567f)
                .equalTo(FIELD_LONG, 10).findAll();
        assertEquals(0, resultList.size());

        resultList = testRealm.where(AllTypes.class).notEqualTo(FIELD_FLOAT, 11.234567f)
                .equalTo(FIELD_LONG, 1).findAll();
        assertEquals(1, resultList.size());
    }

    public void testRealmQueryContainsAndCaseSensitive() {
        final int TEST_OBJECTS_COUNT = 200;
        populateTestRealm(TEST_OBJECTS_COUNT);

        RealmResults<AllTypes> resultList = testRealm.where(AllTypes.class)
                .contains("columnString", "DaTa 0", RealmQuery.CASE_INSENSITIVE)
                .or().contains("columnString", "20")
                .findAll();
        assertEquals(3, resultList.size());

        resultList = testRealm.where(AllTypes.class).contains("columnString", "DATA").findAll();
        assertEquals(0, resultList.size());

        resultList = testRealm.where(AllTypes.class)
                .contains("columnString", "TEST", RealmQuery.CASE_INSENSITIVE).findAll();
        assertEquals(TEST_OBJECTS_COUNT, resultList.size());
    }

    public void testRealmQueryContainsAndCaseSensitiveWithNonLatinCharacters() {
        populateTestRealm();

        testRealm.beginTransaction();
        testRealm.clear(AllTypes.class);
        AllTypes at1 = testRealm.createObject(AllTypes.class);
        at1.setColumnString("Αλφα");
        AllTypes at2 = testRealm.createObject(AllTypes.class);
        at2.setColumnString("βήτα");
        AllTypes at3 = testRealm.createObject(AllTypes.class);
        at3.setColumnString("δέλτα");
        testRealm.commitTransaction();

        RealmResults<AllTypes> resultList = testRealm.where(AllTypes.class)
                .contains("columnString", "Α", RealmQuery.CASE_INSENSITIVE)
                .or().contains("columnString", "δ")
                .findAll();
        // Without case sensitive there is 3, Α = α
        // assertEquals(3,resultList.size());
        assertEquals(2, resultList.size());

        resultList = testRealm.where(AllTypes.class).contains("columnString", "α").findAll();
        assertEquals(3, resultList.size());

        resultList = testRealm.where(AllTypes.class).contains("columnString", "Δ").findAll();
        assertEquals(0, resultList.size());

        resultList = testRealm.where(AllTypes.class).contains("columnString", "Δ",
                RealmQuery.CASE_INSENSITIVE).findAll();
        // Without case sensitive there is 1, Δ = δ
        // assertEquals(1,resultList.size());
        assertEquals(0, resultList.size());
    }

    public void testQueryWithNonExistingField() {
        try {
            testRealm.where(AllTypes.class).equalTo("NotAField", 13).findAll();
            fail("Should throw exception");
        } catch (IllegalArgumentException ignored) {
        }
    }

    public void testRealmQueryLink() {
        testRealm.beginTransaction();
        Owner owner = testRealm.createObject(Owner.class);
        Dog dog1 = testRealm.createObject(Dog.class);
        dog1.setName("Dog 1");
        dog1.setWeight(1);
        Dog dog2 = testRealm.createObject(Dog.class);
        dog2.setName("Dog 2");
        dog2.setWeight(2);
        owner.getDogs().add(dog1);
        owner.getDogs().add(dog2);
        testRealm.commitTransaction();

        // Dog.weight has index 4 which is more than the total number of columns in Owner
        // This tests exposes a subtle error where the Owner tablespec is used instead of Dog tablespec.
        RealmResults<Dog> dogs = testRealm.where(Owner.class).findFirst().getDogs().where().findAll("name", RealmResults.SORT_ORDER_ASCENDING);
        Dog dog = dogs.where().equalTo("weight", 1d).findFirst();
        assertEquals(dog1, dog);
    }

<<<<<<< HEAD
    public void testSortTwoFields() {
        testRealm.beginTransaction();
        testRealm.clear(AllTypes.class);
        AllTypes object1 = testRealm.createObject(AllTypes.class);
        object1.setColumnLong(5);
        object1.setColumnString("Adam");

        AllTypes object2 = testRealm.createObject(AllTypes.class);
        object2.setColumnLong(4);
        object2.setColumnString("Brian");

        AllTypes object3 = testRealm.createObject(AllTypes.class);
        object3.setColumnLong(4);
        object3.setColumnString("Adam");
        testRealm.commitTransaction();

        RealmResults<AllTypes> results1 = testRealm.where(AllTypes.class).findAll(new String[]{FIELD_STRING, FIELD_LONG}, new boolean[] {RealmResults.SORT_ORDER_ASCENDING, RealmResults.SORT_ORDER_ASCENDING});

        assertEquals(3, results1.size());

        assertEquals("Adam", results1.get(0).getColumnString());
        assertEquals(4, results1.get(0).getColumnLong());

        assertEquals("Adam", results1.get(1).getColumnString());
        assertEquals(5, results1.get(1).getColumnLong());

        assertEquals("Brian", results1.get(2).getColumnString());
        assertEquals(4, results1.get(2).getColumnLong());

        RealmResults<AllTypes> results2 = testRealm.where(AllTypes.class).findAll(new String[]{FIELD_LONG, FIELD_STRING}, new boolean[]{RealmResults.SORT_ORDER_ASCENDING, RealmResults.SORT_ORDER_ASCENDING});

        assertEquals(3, results2.size());

        assertEquals("Adam", results2.get(0).getColumnString());
        assertEquals(4, results2.get(0).getColumnLong());

        assertEquals("Brian", results2.get(1).getColumnString());
        assertEquals(4, results2.get(1).getColumnLong());

        assertEquals("Adam", results2.get(2).getColumnString());
        assertEquals(5, results2.get(2).getColumnLong());
    }

    public void testSortMultiFailures() {
        // zero fields specified
        try {
            RealmResults<AllTypes> results = testRealm.where(AllTypes.class).findAll(new String[]{}, new boolean[]{});
            fail();
        } catch (IllegalArgumentException ignored) {}

        // number of fields and sorting orders don't match
        try {
            RealmResults<AllTypes> results = testRealm.where(AllTypes.class).findAll(new String[]{FIELD_STRING}, new boolean[]{RealmResults.SORT_ORDER_ASCENDING, RealmResults.SORT_ORDER_ASCENDING});
            fail();
        } catch (IllegalArgumentException ignored) {}

        // null is not allowed
        try {
            RealmResults<AllTypes> results = testRealm.where(AllTypes.class).findAll(null, null);
            fail();
        } catch (IllegalArgumentException ignored) {}
        try {
            RealmResults<AllTypes> results = testRealm.where(AllTypes.class).findAll(new String[]{FIELD_STRING}, null);
            fail();
        } catch (IllegalArgumentException ignored) {}

        // non-existing field name
        try {
            RealmResults<AllTypes> results = testRealm.where(AllTypes.class).findAll (new String[]{FIELD_STRING, "dont-exist"}, new boolean[]{RealmResults.SORT_ORDER_ASCENDING, RealmResults.SORT_ORDER_ASCENDING});
            fail();
        } catch (IllegalArgumentException ignored) {}
    }

    public void testSortSingleField() {
        testRealm.beginTransaction();
        for (int i = 0; i < TEST_DATA_SIZE; i++) {
            AllTypes allTypes = testRealm.createObject(AllTypes.class);
            allTypes.setColumnLong(i);
        }
        testRealm.commitTransaction();
        
        RealmResults<AllTypes> sortedList = testRealm.where(AllTypes.class).findAll(new String[]{FIELD_LONG}, new boolean[]{RealmResults.SORT_ORDER_DESCENDING});
        assertEquals(TEST_DATA_SIZE, sortedList.size());
        assertEquals(TEST_DATA_SIZE - 1, sortedList.first().getColumnLong());
        assertEquals(0, sortedList.last().getColumnLong());
=======
    public void testSubqueryScope() {
        populateTestRealm();
        RealmResults<AllTypes> result = testRealm.where(AllTypes.class).lessThan("columnLong", 5).findAll();
        RealmResults<AllTypes> subQueryResult = result.where().greaterThan("columnLong", 3).findAll();
        assertEquals(1, subQueryResult.size());
>>>>>>> 031a1986
    }
}<|MERGE_RESOLUTION|>--- conflicted
+++ resolved
@@ -301,12 +301,12 @@
 
         // Dog.weight has index 4 which is more than the total number of columns in Owner
         // This tests exposes a subtle error where the Owner tablespec is used instead of Dog tablespec.
-        RealmResults<Dog> dogs = testRealm.where(Owner.class).findFirst().getDogs().where().findAll("name", RealmResults.SORT_ORDER_ASCENDING);
+        RealmResults<Dog> dogs = testRealm.where(Owner.class).findFirst().getDogs().where()
+                .findAllSorted("name", RealmResults.SORT_ORDER_ASCENDING);
         Dog dog = dogs.where().equalTo("weight", 1d).findFirst();
         assertEquals(dog1, dog);
     }
 
-<<<<<<< HEAD
     public void testSortTwoFields() {
         testRealm.beginTransaction();
         testRealm.clear(AllTypes.class);
@@ -323,7 +323,9 @@
         object3.setColumnString("Adam");
         testRealm.commitTransaction();
 
-        RealmResults<AllTypes> results1 = testRealm.where(AllTypes.class).findAll(new String[]{FIELD_STRING, FIELD_LONG}, new boolean[] {RealmResults.SORT_ORDER_ASCENDING, RealmResults.SORT_ORDER_ASCENDING});
+        RealmResults<AllTypes> results1 = testRealm.where(AllTypes.class)
+                .findAllSorted(new String[]{FIELD_STRING, FIELD_LONG},
+                        new boolean[] {RealmResults.SORT_ORDER_ASCENDING, RealmResults.SORT_ORDER_ASCENDING});
 
         assertEquals(3, results1.size());
 
@@ -336,7 +338,9 @@
         assertEquals("Brian", results1.get(2).getColumnString());
         assertEquals(4, results1.get(2).getColumnLong());
 
-        RealmResults<AllTypes> results2 = testRealm.where(AllTypes.class).findAll(new String[]{FIELD_LONG, FIELD_STRING}, new boolean[]{RealmResults.SORT_ORDER_ASCENDING, RealmResults.SORT_ORDER_ASCENDING});
+        RealmResults<AllTypes> results2 = testRealm.where(AllTypes.class)
+                .findAllSorted(new String[]{FIELD_LONG, FIELD_STRING},
+                        new boolean[]{RealmResults.SORT_ORDER_ASCENDING, RealmResults.SORT_ORDER_ASCENDING});
 
         assertEquals(3, results2.size());
 
@@ -353,13 +357,16 @@
     public void testSortMultiFailures() {
         // zero fields specified
         try {
-            RealmResults<AllTypes> results = testRealm.where(AllTypes.class).findAll(new String[]{}, new boolean[]{});
+            RealmResults<AllTypes> results = testRealm.where(AllTypes.class)
+                    .findAllSorted(new String[]{}, new boolean[]{});
             fail();
         } catch (IllegalArgumentException ignored) {}
 
         // number of fields and sorting orders don't match
         try {
-            RealmResults<AllTypes> results = testRealm.where(AllTypes.class).findAll(new String[]{FIELD_STRING}, new boolean[]{RealmResults.SORT_ORDER_ASCENDING, RealmResults.SORT_ORDER_ASCENDING});
+            RealmResults<AllTypes> results = testRealm.where(AllTypes.class)
+                    .findAllSorted(new String[]{FIELD_STRING},
+                            new boolean[]{RealmResults.SORT_ORDER_ASCENDING, RealmResults.SORT_ORDER_ASCENDING});
             fail();
         } catch (IllegalArgumentException ignored) {}
 
@@ -375,7 +382,9 @@
 
         // non-existing field name
         try {
-            RealmResults<AllTypes> results = testRealm.where(AllTypes.class).findAll (new String[]{FIELD_STRING, "dont-exist"}, new boolean[]{RealmResults.SORT_ORDER_ASCENDING, RealmResults.SORT_ORDER_ASCENDING});
+            RealmResults<AllTypes> results = testRealm.where(AllTypes.class)
+                    .findAllSorted(new String[]{FIELD_STRING, "dont-exist"},
+                            new boolean[]{RealmResults.SORT_ORDER_ASCENDING, RealmResults.SORT_ORDER_ASCENDING});
             fail();
         } catch (IllegalArgumentException ignored) {}
     }
@@ -387,17 +396,18 @@
             allTypes.setColumnLong(i);
         }
         testRealm.commitTransaction();
-        
-        RealmResults<AllTypes> sortedList = testRealm.where(AllTypes.class).findAll(new String[]{FIELD_LONG}, new boolean[]{RealmResults.SORT_ORDER_DESCENDING});
+
+        RealmResults<AllTypes> sortedList = testRealm.where(AllTypes.class)
+                .findAllSorted(new String[]{FIELD_LONG}, new boolean[]{RealmResults.SORT_ORDER_DESCENDING});
         assertEquals(TEST_DATA_SIZE, sortedList.size());
         assertEquals(TEST_DATA_SIZE - 1, sortedList.first().getColumnLong());
         assertEquals(0, sortedList.last().getColumnLong());
-=======
+    }
+
     public void testSubqueryScope() {
         populateTestRealm();
         RealmResults<AllTypes> result = testRealm.where(AllTypes.class).lessThan("columnLong", 5).findAll();
         RealmResults<AllTypes> subQueryResult = result.where().greaterThan("columnLong", 3).findAll();
         assertEquals(1, subQueryResult.size());
->>>>>>> 031a1986
     }
 }